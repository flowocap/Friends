#!/usr/bin/env python3

"""Usage: ./tools/debug_live.py PROTOCOL OPERATION [OPTIONS]

Where PROTOCOL is a protocol supported by Friends, such as 'twitter',
OPERATION is an instance method defined in that protocol's class, and OPTIONS
are whatever arguments you'd like to pass to that method (if any), such as
message id's or a status message.

Examples:

./tools/debug_live.py twitter home
./tools/debug_live.py twitter send 'Hello, world!'

This tool is provided to aid with rapid feedback of changes made to the
friends source tree, and as such is designed to be run from the same directory
that contains 'setup.py'.

It is not intended for use with an installed friends package.
"""

import sys
import time
import logging

sys.path.insert(0, '.')

from gi.repository import GObject
<<<<<<< HEAD

=======
from friends.utils.logging import initialize
>>>>>>> a200ed5c
from friends.utils.account import AccountManager
from friends.utils.base import Base
from friends.utils.model import Model, persist_model

# Print all logs for debugging purposes
initialize(debug=True, console=True)


log = logging.getLogger('friends.debug_live')


<<<<<<< HEAD
    account.protocol(*args)
    for row in Model:
        print([col for col in row])
        print()
    print('ROWS: ', len(Model))
    persist_model()
=======
def row_added(model, itr):
    row = model.get_row(itr)
    print(row)
    log.info('ROWS: {}'.format(len(model)))
    print()
>>>>>>> a200ed5c


if __name__ == '__main__':
    if len(sys.argv) < 3:
        sys.exit(__doc__)

    protocol = sys.argv[1]
    args = sys.argv[2:]

    found = False
    a = AccountManager(None)

    Model.connect('row-added', row_added)

    for account_id, account in a._accounts.items():
        if account_id.endswith(protocol):
            found = True
            account.protocol(*args)

    if not found:
        log.error('No {} found in Ubuntu Online Accounts!'.format(protocol))
    else:
        loop = GObject.MainLoop()
        GObject.timeout_add_seconds(10, loop.quit)
        loop.run()<|MERGE_RESOLUTION|>--- conflicted
+++ resolved
@@ -26,11 +26,7 @@
 sys.path.insert(0, '.')
 
 from gi.repository import GObject
-<<<<<<< HEAD
-
-=======
 from friends.utils.logging import initialize
->>>>>>> a200ed5c
 from friends.utils.account import AccountManager
 from friends.utils.base import Base
 from friends.utils.model import Model, persist_model
@@ -42,20 +38,11 @@
 log = logging.getLogger('friends.debug_live')
 
 
-<<<<<<< HEAD
-    account.protocol(*args)
-    for row in Model:
-        print([col for col in row])
-        print()
-    print('ROWS: ', len(Model))
-    persist_model()
-=======
 def row_added(model, itr):
     row = model.get_row(itr)
     print(row)
     log.info('ROWS: {}'.format(len(model)))
     print()
->>>>>>> a200ed5c
 
 
 if __name__ == '__main__':
