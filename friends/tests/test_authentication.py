--- conflicted
+++ resolved
@@ -85,12 +85,7 @@
         authenticator = Authentication(self.account.id)
         reply = authenticator.login()
         self.assertEqual(reply, dict(AccessToken='auth reply'))
-<<<<<<< HEAD
-        self.assertEqual(self.log_mock.empty(), 'Login completed\n')
-=======
-        self.assertEqual(logger.debug_messages, ['_login_cb completed'])
-        self.assertEqual(logger.error_messages, [])
->>>>>>> 1b4b2f49
+        self.assertEqual(self.log_mock.empty(), '_login_cb completed\n')
 
     @mock.patch('friends.utils.authentication.Signon', FailingSignon)
     @mock.patch('friends.utils.authentication.manager')
@@ -109,20 +104,17 @@
         # Trigger an error in the callback.
         class Error:
             message = 'who are you?'
-<<<<<<< HEAD
         manager.get_account().list_services.return_value = ['foo']
         accounts.AccountService.new(
             ).get_auth_data().get_parameters.return_value = Error
         authenticator = Authentication(self.account.id)
         self.assertRaises(AuthorizationError, authenticator.login)
-=======
-        self.account.auth.parameters = Error
-        authenticator = Authentication(self.account)
-        self.assertRaises(AuthorizationError, authenticator.login)
 
-    @mock.patch('friends.utils.authentication.log', logger)
     @mock.patch('friends.utils.authentication.Signon', FakeSignon)
-    def test_exception_correct_thread(self):
+    @mock.patch('friends.utils.authentication.manager')
+    @mock.patch('friends.utils.authentication.Accounts')
+    def test_exception_correct_thread(self, accounts, manager):
+        manager.get_account().list_services.return_value = ['foo']
         authenticator = Authentication(self.account)
         # If this were to raise any exception for any reason, this
         # test will fail. This method can't be allowed to raise
@@ -130,5 +122,4 @@
         # subthread where those are caught and logged nicely.
         authenticator._login_cb('session', 'reply', 'error', 'data')
         self.assertEqual(authenticator._reply, 'reply')
-        self.assertEqual(authenticator._error, 'error')
->>>>>>> 1b4b2f49
+        self.assertEqual(authenticator._error, 'error')