--- conflicted
+++ resolved
@@ -27,6 +27,7 @@
 import hashlib
 import logging
 
+from gi.repository import EBook, EDataServer, Gio, GLib
 from io import StringIO
 from logging.handlers import QueueHandler
 from pkg_resources import resource_listdir, resource_string
@@ -241,7 +242,13 @@
             print(*args, file=output)
         return output.getvalue()
 
-<<<<<<< HEAD
+    def __enter__(self):
+        return self
+
+    def __exit__(self, *exception_info):
+        self.stop()
+        return False
+
 class EDSBookClientMock:
     """A Mocker object to simulate use of BookClient
     """
@@ -253,12 +260,3 @@
 
     def add_contact_sync(contact, cancellable):
         return True
-
-=======
-    def __enter__(self):
-        return self
-
-    def __exit__(self, *exception_info):
-        self.stop()
-        return False
->>>>>>> 3ea3b859
