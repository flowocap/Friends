--- conflicted
+++ resolved
@@ -143,23 +143,9 @@
         message = self._build_request()
         _soup.send_message(message)
         if message.status_code != 200:
-<<<<<<< HEAD
-            # Even though we're using libsoup instead of Python's urllib
-            # libraries, it's helpful for clients to receive an exception when
-            # non-success error codes are received.  This lets the clients do
-            # additional work if they want, and it prevents rate limiting from
-            # occurring.
-            print (message)
-            raise HTTPError(self.url,
-                            message.status_code,
-                            message.reason_phrase,
-                            self.headers,
-                            None)
-=======
             log.error('{}: {} {}'.format(self.url,
                                          message.status_code,
                                          message.reason_phrase))
->>>>>>> 18607198
         yield message
         self._rate_limiter.update(message)
 
