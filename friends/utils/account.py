--- conflicted
+++ resolved
@@ -79,17 +79,12 @@
         self._callback()
 
     def add_new_account(self, account_service):
-<<<<<<< HEAD
-        new_account = Account(account_service)
-        self._accounts[new_account.id] = new_account
-=======
         try:
             new_account = Account(account_service)
         except UnsupportedProtocolError as error:
             log.info(error)
         else:
             self._accounts[new_account.id] = new_account
->>>>>>> a02c0050
 
     def get_all(self):
         return self._accounts.values()
