--- conflicted
+++ resolved
@@ -62,28 +62,6 @@
             account = self._add_new_account(account_service)
             if account is not None:
                 account.protocol('receive')
-<<<<<<< HEAD
-=======
-        else:
-            # If an account has been disabled in UOA, we should remove
-            # it's messages from the SharedModel.
-            self._unpublish_entire_account(account_id)
-
-    def _on_account_deleted(self, manager, account_id):
-        account_service = self._get_service(manager, account_id)
-        if account_service is not None:
-            log.debug('Deleting account {}'.format(account_id))
-            self._unpublish_entire_account(account_id)
-        else:
-            log.error('Tried to delete invalid account: {}'.format(account_id))
-
-    def _unpublish_entire_account(self, account_id):
-        """Delete all the account's messages from the SharedModel."""
-        log.debug('Deleting all messages from {}.'.format(account_id))
-        account = self._accounts.pop(account_id, None)
-        if account is not None:
-            account.protocol._unpublish_all()
->>>>>>> 4cb60a06
 
     def _add_new_account(self, account_service):
         try:
