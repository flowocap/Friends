--- conflicted
+++ resolved
@@ -24,22 +24,19 @@
 
 
 import re
+import time
 import string
 import logging
 import threading
-import time
 
 from datetime import datetime
 
+from gi.repository import EDataServer, EBook, Gio
+
 from friends.utils.authentication import Authentication
-<<<<<<< HEAD
 from friends.utils.model import COLUMN_INDICES, SCHEMA, DEFAULTS
 from friends.utils.model import Model, persist_model
 from friends.utils.time import ISO8601_FORMAT
-=======
-from friends.utils.model import COLUMN_INDICES, SCHEMA, DEFAULTS, Model
-from gi.repository import EDataServer, EBook, Gio
->>>>>>> 866f330f
 
 
 IGNORED = string.punctuation + string.whitespace
@@ -182,7 +179,7 @@
     _SYNCHRONIZE = False
 
     def __init__(self, account):
-        self.source_registry = EDataServer.SourceRegistry.new_sync(None)
+        self._source_registry = EDataServer.SourceRegistry.new_sync(None)
         self._account = account
 
     def __call__(self, operation, *args, **kwargs):
@@ -388,48 +385,52 @@
 
     def _push_to_eds(self, online_service, contact):
         source_match = self._get_eds_source(online_service)
-        if source_match == None:
+        if source_match is None:
             new_source_uid = self._create_eds_source(online_service)
-            if new_source_uid == None:
-                log.error('Could not create a new source for {}'.format(online_service))
+            if new_source_uid is None:
+                log.error(
+                    'Could not create a new source for {}'.format(
+                        online_service))
                 return False
             else:
-                #Potential race condition - need to sleep for a couple of cycles
-                #to ensure the registry will return a valid source object after commiting
-                #Evolution fix on the way but for now we need to have this in place.
-                #https://bugzilla.gnome.org/show_bug.cgi?id=685986                
+                # https://bugzilla.gnome.org/show_bug.cgi?id=685986
+                # Potential race condition - need to sleep for a
+                # couple of cycles to ensure the registry will return
+                # a valid source object after commiting Evolution fix
+                # on the way but for now we need this.
                 time.sleep(1)
-                source_match = self.source_registry.ref_source(new_source_uid)
+                source_match = self._source_registry.ref_source(new_source_uid)
         client = EBook.BookClient.new(source_match)
         client.open_sync(False, None)
-        return client.add_contact_sync(contact, Gio.Cancellable());
+        return client.add_contact_sync(contact, Gio.Cancellable())
 
     def _create_eds_source(self, online_service):
         source = EDataServer.Source.new(None, None)
         source.set_display_name(online_service)
-        source.set_parent("local-stub")    
-        extension = source.get_extension(EDataServer.SOURCE_EXTENSION_ADDRESS_BOOK)
-        extension.set_backend_name("local")
-        if (self.source_registry.commit_source_sync(source, Gio.Cancellable())):
+        source.set_parent('local-stub')
+        extension = source.get_extension(
+            EDataServer.SOURCE_EXTENSION_ADDRESS_BOOK)
+        extension.set_backend_name('local')
+        if self._source_registry.commit_source_sync(source, Gio.Cancellable()):
             return source.get_uid()
-        return None
 
     def _get_eds_source(self, online_service):
-        for previous_source in self.source_registry.list_sources(None):
+        for previous_source in self._source_registry.list_sources(None):
             if previous_source.get_display_name() == online_service:
-                return self.source_registry.ref_source(previous_source.get_uid())
-        return None
+                return self._source_registry.ref_source(
+                    previous_source.get_uid())
 
     @classmethod
     def previously_stored_contact(cls, source, field, search_term):
         client = EBook.BookClient.new(source)
         client.open_sync(False, None)
-        q = EBook.book_query_vcard_field_test(field, EBook.BookQueryTest(0), search_term)        
-        cs = client.get_contacts_sync(q.to_string(), Gio.Cancellable())
-        log.debug("search string %s", q.to_string())
-        if cs[0] == False:
+        query = EBook.book_query_vcard_field_test(
+            field, EBook.BookQueryTest(0), search_term)
+        cs = client.get_contacts_sync(query.to_string(), Gio.Cancellable())
+        log.debug('Search string: {}'.format(query.to_string()))
+        if not cs[0]:
            return False # is this right ...
-        return len(cs[1]) > 0                        
+        return len(cs[1]) > 0
 
     @classmethod
     def get_features(cls):
