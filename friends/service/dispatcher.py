# friends-service -- send & receive messages from any social network
# Copyright (C) 2012  Canonical Ltd
#
# This program is free software: you can redistribute it and/or modify
# it under the terms of the GNU General Public License as published by
# the Free Software Foundation, version 3 of the License.
#
# This program is distributed in the hope that it will be useful,
# but WITHOUT ANY WARRANTY; without even the implied warranty of
# MERCHANTABILITY or FITNESS FOR A PARTICULAR PURPOSE.  See the
# GNU General Public License for more details.
#
# You should have received a copy of the GNU General Public License
# along with this program.  If not, see <http://www.gnu.org/licenses/>.

"""DBus service object for general dispatching of commands."""

__all__ = [
    'Dispatcher',
    ]


import json
import logging
import threading

import dbus
import dbus.service

from gi.repository import GLib

from friends.utils.account import AccountManager
from friends.utils.avatar import Avatar
from friends.utils.manager import protocol_manager
from friends.utils.signaler import signaler

log = logging.getLogger(__name__)

DBUS_INTERFACE = 'com.canonical.Friends.Service'


class Dispatcher(dbus.service.Object):
    """This is the primary handler of dbus method calls."""
    __dbus_object_path__ = '/com/canonical/friends/Service'

    def __init__(self, mainloop, interval):
        self.bus = dbus.SessionBus()
        bus_name = dbus.service.BusName(DBUS_INTERFACE, bus=self.bus)
        super().__init__(bus_name, self.__dbus_object_path__)
        self.mainloop = mainloop
        self._interval = interval
        self.account_manager = AccountManager(self.Refresh)
        self._timer_id = None
        signaler.add_signal('ConnectionOnline', self._on_connection_online)
        signaler.add_signal('ConnectionOffline', self._on_connection_offline)
        self._on_connection_online()
        self.Refresh()

    def _on_connection_online(self):
        if self._timer_id is None:
            self._timer_id = GLib.timeout_add_seconds(
                self._interval, self.Refresh)

    def _on_connection_offline(self):
        if self._timer_id is not None:
            GLib.source_remove(self._timer_id)
            self._timer_id = None

    @property
    def online(self):
        return self._timer_id is not None

    @dbus.service.method(DBUS_INTERFACE)
    def Refresh(self):
        log.debug('Refresh requested')
        # Wait for all previous actions to complete before
        # starting a load of new ones.
        current = threading.current_thread()
        for thread in threading.enumerate():
            if thread != current:
                thread.join()

        if not self.online:
            return

        # account.protocol() starts a new thread for each account present
        # and returns immediately. So this method should be quick unless
        # there are a bunch of old, incomplete jobs waiting around from
        # the last refresh.
        for account in self.account_manager.get_all():
            try:
                account.protocol('receive')
            except NotImplementedError:
                # If a protocol doesn't support receive then ignore it.
                pass

        # Always return True, or else GLib mainloop will stop invoking it.
        return True

    @dbus.service.method(DBUS_INTERFACE, in_signature='s')
    def UpdateIndicators(self, stream):
        """Update counts in messaging indicators.

        example:
            import dbus
            obj = dbus.SessionBus().get_object(DBUS_INTERFACE,
                '/com/canonical/Friends/Service')
            service = dbus.Interface(obj, DBUS_INTERFACE)
            service.UpdateIndicators('stream')
        """
        pass #TODO

    @dbus.service.method(DBUS_INTERFACE, in_signature='sss')
    def Do(self, action, account_id=None, message_id=None):
        """Performs a certain operation specific to individual messages.

        This is how the client initiates retweeting, liking, unliking, etc.
        example:
            import dbus
            obj = dbus.SessionBus().get_object(DBUS_INTERFACE,
                '/com/canonical/Friends/Service')
            service = dbus.Interface(obj, DBUS_INTERFACE)
            service.Do('like', account, message_id)
        """
        if not self.online:
            return
        log.debug('{}-ing {}'.format(action, message_id))
        account = self.account_manager.get(account_id)
        if account is not None:
            account.protocol(action, message_id=message_id)
        else:
            log.error('Could not find account: {}'.format(account_id))

    @dbus.service.method(DBUS_INTERFACE, in_signature='s')
    def SendMessage(self, message):
        """Posts a message/status update to all send_enabled accounts.

        It takes one argument, which is a message formated as a string.
        example:
            import dbus
            obj = dbus.SessionBus().get_object(DBUS_INTERFACE,
                '/com/canonical/Friends/Service')
            service = dbus.Interface(obj, DBUS_INTERFACE)
            service.SendMessage('Your message')
        """
        if not self.online:
            return
        for account in self.account_manager.get_all():
            if account.send_enabled:
                log.debug(
                    'Sending message to {}'.format(
                        account.protocol.__class__.__name__))
                account.protocol('send', message)

<<<<<<< HEAD
    @dbus.service.method(DBUS_INTERFACE, out_signature='s')
=======
    @dbus.service.method('com.canonical.Friends.Service', in_signature='sss')
    def SendReply(self, account_id, message_id, message):
        """Posts a reply to the indicate message_id on account_id.

        It takes three arguments, all strings.
        example:
            import dbus
            obj = dbus.SessionBus().get_object(
                'com.canonical.Friends.Service',
                '/com/canonical/friends/Service')
            service = dbus.Interface(obj, 'com.canonical.Friends.Service')
            service.SendReply('6/twitter', '34245645347345626', 'Your reply')
        """
        if not self.online:
            return
        log.debug('Replying to {}, {}'.format(account_id, message_id))
        account = self.account_manager.get(account_id)
        if account is not None:
            account.protocol('send_thread', message_id, message)
        else:
            log.error('Could not find account: {}'.format(account_id))

    @dbus.service.method('com.canonical.Friends.Service', out_signature='s')
>>>>>>> 7d1feff3
    def GetFeatures(self, protocol_name):
        """Returns a list of features supported by service as json string.

        example:
            import dbus, json
            obj = dbus.SessionBus().get_object(DBUS_INTERFACE,
                '/com/canonical/Friends/Service')
            service = dbus.Interface(obj, DBUS_INTERFACE)
            features = json.loads(service.GetFeatures('facebook'))
        """
        protocol = protocol_manager.protocols.get(protocol_name)
        return json.dumps(protocol.get_features())

    @dbus.service.method(DBUS_INTERFACE, in_signature='s', out_signature='s')
    def GetAvatarPath(self, url):
        """Returns the path to the cached avatar image as a string.

        example:
            import dbus
            obj = dbus.SessionBus().get_object(DBUS_INTERFACE,
                '/com/canonical/Friends/Service')
            service = dbus.Interface(obj, DBUS_INTERFACE)
            avatar = service.GetAvatar(url)
        """
        if self.online:
            # Download the image to the cache, if necessary.
            return Avatar.get_image(url)
        else:
            # Report the cache location without attempting download.
            return Avatar.get_path(url)

    @dbus.service.method(DBUS_INTERFACE)
    def Quit(self):
        """Shutdown the service.

        example:
            import dbus
            obj = dbus.SessionBus().get_object(DBUS_INTERFACE,
                '/com/canonical/Friends/Service')
            service = dbus.Interface(obj, DBUS_INTERFACE)
            service.Quit()
        """
        log.info('Friends Service is being shutdown')
        logging.shutdown()
        self.mainloop.quit()<|MERGE_RESOLUTION|>--- conflicted
+++ resolved
@@ -152,20 +152,16 @@
                         account.protocol.__class__.__name__))
                 account.protocol('send', message)
 
-<<<<<<< HEAD
-    @dbus.service.method(DBUS_INTERFACE, out_signature='s')
-=======
-    @dbus.service.method('com.canonical.Friends.Service', in_signature='sss')
+    @dbus.service.method(DBUS_INTERFACE, in_signature='sss')
     def SendReply(self, account_id, message_id, message):
         """Posts a reply to the indicate message_id on account_id.
 
         It takes three arguments, all strings.
         example:
             import dbus
-            obj = dbus.SessionBus().get_object(
-                'com.canonical.Friends.Service',
+            obj = dbus.SessionBus().get_object(DBUS_INTERFACE,
                 '/com/canonical/friends/Service')
-            service = dbus.Interface(obj, 'com.canonical.Friends.Service')
+            service = dbus.Interface(obj, DBUS_INTERFACE)
             service.SendReply('6/twitter', '34245645347345626', 'Your reply')
         """
         if not self.online:
@@ -177,8 +173,7 @@
         else:
             log.error('Could not find account: {}'.format(account_id))
 
-    @dbus.service.method('com.canonical.Friends.Service', out_signature='s')
->>>>>>> 7d1feff3
+    @dbus.service.method(DBUS_INTERFACE, out_signature='s')
     def GetFeatures(self, protocol_name):
         """Returns a list of features supported by service as json string.
 
