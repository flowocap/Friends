--- conflicted
+++ resolved
@@ -283,12 +283,8 @@
         vcard.add_attribute(vcafid)
         vcard.add_attribute(vcafn)
         c = EBook.Contact.new_from_vcard(vcard.to_string(EBook.VCardFormat(1)))
-<<<<<<< HEAD
         c.set_property("full-name", contact_json["name"])
         log.debug("Creating new contact for {}".format(c.get_property("full-name")))
-=======
-        log.debug('Creating new contact for {}'.format(contact_json['name']))
->>>>>>> 4f3bf30d
         return c
 
     def contacts(self):
