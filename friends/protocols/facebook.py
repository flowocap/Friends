# friends-service -- send & receive messages from any social network
# Copyright (C) 2012  Canonical Ltd
#
# This program is free software: you can redistribute it and/or modify
# it under the terms of the GNU General Public License as published by
# the Free Software Foundation, version 3 of the License.
#
# This program is distributed in the hope that it will be useful,
# but WITHOUT ANY WARRANTY; without even the implied warranty of
# MERCHANTABILITY or FITNESS FOR A PARTICULAR PURPOSE.  See the
# GNU General Public License for more details.
#
# You should have received a copy of the GNU General Public License
# along with this program.  If not, see <http://www.gnu.org/licenses/>.

"""The Facebook protocol plugin."""

__all__ = [
    'Facebook',
    ]


import logging

from datetime import datetime, timedelta

from friends.utils.base import Base, feature
from friends.utils.download import get_json
from friends.utils.time import parsetime, iso8601utc
from gi.repository import EBook


# 'id' can be the id of *any* Facebook object
# https://developers.facebook.com/docs/reference/api/
URL_BASE = 'https://{subdomain}.facebook.com/'
PERMALINK = URL_BASE.format(subdomain='www') + '{id}'
API_BASE = URL_BASE.format(subdomain='graph') + '{id}'
ME_URL = API_BASE.format(id='me')
<<<<<<< HEAD
LIMIT = 100
FACEBOOK_ADDRESS_BOOK = "friends-facebook-contacts"
=======

>>>>>>> 3ea3b859

log = logging.getLogger(__name__)


class Facebook(Base):
    def _whoami(self, authdata):
        """Identify the authenticating user."""
        me_data = get_json(
            ME_URL, dict(access_token=self._account.access_token))
        self._account.user_id = me_data.get('id')
        self._account.user_name = me_data.get('name')

    def _is_error(self, data):
        """Is the return data an error response?"""
        error = data.get('error')
        if error is None:
            return False
        log.error('Facebook error ({} {}): {}'.format(
            error.get('code'), error.get('type'), error.get('message')))
        return True

    def _publish_entry(self, entry):
        message_id = entry.get('id')
        if message_id is None:
            # We can't do much with this entry.
            return

        args = dict(
            stream='messages',
            message=entry.get('message', ''),
            url=PERMALINK.format(id=message_id),
            icon_uri=entry.get('icon', ''),
            link_picture=entry.get('picture', ''),
            link_name=entry.get('name', ''),
            link_url=entry.get('link', ''),
            link_desc=entry.get('description', ''),
            link_caption=entry.get('caption', ''),
            )
        from_record = entry.get('from')
        if from_record is not None:
            args['sender'] = sender_id = from_record.get('id', '')
            args['sender_nick'] = from_record.get('name', '')
            args['from_me'] = (sender_id == self._account.user_id)
        # Normalize the timestamp.
        timestamp = entry.get('updated_time', entry.get('created_time'))
        if timestamp is not None:
            args['timestamp'] = iso8601utc(parsetime(timestamp))
        like_count = entry.get('likes', {}).get('count')
        if like_count is not None:
            args['likes'] = like_count
            args['liked'] = (like_count > 0)
        # Parse comments now.
        all_comments = []
        for comment_data in entry.get('comments', {}).get('data', []):
            comment_message = comment_data.get('message')
            if comment_message is not None:
                all_comments.append(comment_message)
        args['comments'] = all_comments
        self._publish(message_id, **args)

    @feature
    def receive(self, since=None):
        """Retrieve a list of Facebook objects.

        A maximum of 100 objects are requested.

        :param since: Only get objects posted since this date.  If not given,
            then only objects younger than 10 days are retrieved.  The value
            is a number seconds since the epoch.
        :type since: float
        """
        access_token = self._get_access_token()
        if since is None:
            when = datetime.now() - timedelta(days=10)
        else:
            when = datetime.fromtimestamp(since)
        entries = []
        url = ME_URL + '/home'
        params = dict(access_token=access_token,
                      since=when.isoformat(),
                      limit=self._DOWNLOAD_LIMIT)
        # Now access Facebook and follow pagination until we have at least
        # _DOWNLOAD_LIMIT number of entries, or we've reached the end of pages.
        while True:
            response = get_json(url, params)
            if self._is_error(response):
                # We'll just use what we have so far, if anything.
                break
            data = response.get('data')
            if data is None:
                # I guess we're done.
                break
            entries.extend(data)
            if len(entries) >= self._DOWNLOAD_LIMIT:
                break
            # We haven't gotten the requested number of entries.  Follow the
            # next page if there is one to try to get more.
            pages = response.get('paging')
            if pages is None:
                break
            # The 'next' key has the full link to follow; no additional
            # parameters are needed.  Specifically, this link will already
            # include the access_token, and any since/limit values.
            url = pages.get('next')
            params = None
            if url is None:
                # I guess there are no more next pages.
                break
        # We've gotten everything Facebook is going to give us.  Now, decipher
        # the data and publish it.
        # https://developers.facebook.com/docs/reference/api/post/
        for entry in entries:
            self._publish_entry(entry)

    def _like(self, obj_id, method):
        url = API_BASE.format(id=obj_id) + '/likes'
        token = self._get_access_token()

        if not get_json(url, method=method, params=dict(access_token=token)):
            log.error('Failed to {} like {} on Facebook'.format(
                method, obj_id))

    @feature
    def like(self, obj_id):
        """Like any arbitrary object on Facebook.

        This includes messages, statuses, wall posts, events, etc.
        """
        self._like(obj_id, 'POST')

    @feature
    def unlike(self, obj_id):
        """Unlike any arbitrary object on Facebook.

        This includes messages, statuses, wall posts, events, etc.
        """
        self._like(obj_id, 'DELETE')

    def _send(self, obj_id, message, endpoint):
        url = API_BASE.format(id=obj_id) + endpoint
        token = self._get_access_token()

        result = get_json(
            url,
            method='POST',
            params=dict(access_token=token, message=message))
        new_id = result.get('id')
        if new_id is None:
            log.error('Failed sending to Facebook: {!r}'.format(result))
            return

        url = API_BASE.format(id=new_id)
        entry = get_json(url, params=dict(access_token=token))
        self._publish_entry(entry)

    @feature
    def send(self, message, obj_id='me'):
        """Write a message on somebody or something's wall.

        If you don't specify an obj_id, it defaults to your wall.  obj_id can
        be any type of Facebook object that has a wall, be it a user, an app,
        a company, an event, etc.
        """
        self._send(obj_id, message, '/feed')

    @feature
    def send_thread(self, obj_id, message):
        """Write a comment on some existing status message.

        obj_id can be the id of any Facebook object that supports being
        commented on, which will generally be Posts.
        """
        self._send(obj_id, message, '/comments')

    @feature
    def delete(self, obj_id):
        """Delete any Facebook object that you are the owner of."""
        url = API_BASE.format(id=obj_id)
        token = self._get_access_token()

        if not get_json(url, method='DELETE', params=dict(access_token=token)):
            log.error('Failed to delete {} on Facebook'.format(obj_id))
        else:
            self._unpublish(obj_id)

    def fetch_contacts(self):
        """ Retrieve a list of Facebook friends
            A maximum of 100 friends are requested.
        """
        access_token = self._get_access_token()
        contacts = []
        url = ME_URL + '/friends'
        params = dict(access_token=access_token,
                      limit=LIMIT)
        print("HERE")
        # Now access Facebook and follow pagination until we have at least
        # LIMIT number of entries, or we've reached the end of pages.
        while True:
            response = get_json(url, params)
            if self._is_error(response):
                # We'll just use what we have so far, if anything.
                break
            data = response.get('data')
            if data is None:
                # I guess we're done.
                break
            contacts.extend(data)
            if len(contacts) >= LIMIT:
                break
            # We haven't gotten the requested number of entries.  Follow the
            # next page if there is one to try to get more.
            pages = response.get('paging')
            if pages is None:
                break
            # The 'next' key has the full link to follow; no additional
            # parameters are needed.  Specifically, this link will already
            # include the access_token, and any since/limit values.
            url = pages.get('next')
            params = None
            if url is None:
                # I guess there are no more next pages.
                break
        return contacts

    def fetch_contact(self, contact_details):
        access_token = self._get_access_token()
        url = BASE_URL + '/' + details['id']
        params = dict(access_token=access_token)
        return get_json(url, params)

    # This method can take the minimal contact information or full contact info
    # For now we only cache ID and the name. Using custom field for name because I can't
    # figure out how econtact name works.
    def create_contact(self, contact_json):
        vcafid = EBook.VCardAttribute.new("social-networking-attributes", "facebook-id")      
        vcafid.add_value(contact_json["id"])
        vcafn = EBook.VCardAttribute.new("social-networking-attributes", "facebook-name")      
        vcafn.add_value(contact_json["name"])
        vcard = EBook.VCard.new()
        vcard.add_attribute(vcafid)
        vcard.add_attribute(vcafn)
        c = EBook.Contact.new_from_vcard(vcard.to_string(EBook.VCardFormat(1)))
        return c

    def contacts(self):
        contacts = self.fetch_contacts()
        source = self._get_eds_source(FACEBOOK_ADDRESS_BOOK)
        for contact in contacts:
            if source != None and Base.previously_stored_contact(source, "facebook-id", contact['id']) == True:
                continue
            detailed_contact = self.fetch_contact(contact)
            eds_contact = self.create_contact(detailed_contact)
            if(self._push_to_eds(FACEBOOK_ADDRESS_BOOK, eds_contact) == False):
                print("Warning: Unable to save facebook contact ", contact["name"])

<|MERGE_RESOLUTION|>--- conflicted
+++ resolved
@@ -36,15 +36,9 @@
 PERMALINK = URL_BASE.format(subdomain='www') + '{id}'
 API_BASE = URL_BASE.format(subdomain='graph') + '{id}'
 ME_URL = API_BASE.format(id='me')
-<<<<<<< HEAD
 LIMIT = 100
 FACEBOOK_ADDRESS_BOOK = "friends-facebook-contacts"
-=======
-
->>>>>>> 3ea3b859
-
 log = logging.getLogger(__name__)
-
 
 class Facebook(Base):
     def _whoami(self, authdata):
