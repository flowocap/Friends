--- conflicted
+++ resolved
@@ -1,14 +1,3 @@
-<<<<<<< HEAD
-friends (0.1.2-0ubuntu1) UNRELEASED; urgency=low
-
-  * Stop deduplicating messages across protocols, simplifying model schema.
-  * Add schema columns for latitude, longitude, and location name.
-  * Fix 'likes' column from gdouble to guint64.
-  * Add geotagging support from foursquare, facebook, flickr.
-  * Implement since= for Facebook, reducing bandwidth usage.
-
- -- Robert Bruce Park <robert.park@canonical.com>  Tue, 12 Mar 2013 11:40:23 -0700
-=======
 friends (0.1.2daily13.03.19-0ubuntu1) raring; urgency=low
 
   [ Martin Pitt ]
@@ -22,7 +11,16 @@
   * Automatic snapshot from revision 162
 
  -- Ubuntu daily release <ps-jenkins@lists.canonical.com>  Tue, 19 Mar 2013 05:03:06 +0000
->>>>>>> 570c11a0
+
+friends (0.1.2-0ubuntu1) UNRELEASED; urgency=low
+
+  * Stop deduplicating messages across protocols, simplifying model schema.
+  * Add schema columns for latitude, longitude, and location name.
+  * Fix 'likes' column from gdouble to guint64.
+  * Add geotagging support from foursquare, facebook, flickr.
+  * Implement since= for Facebook, reducing bandwidth usage.
+
+ -- Robert Bruce Park <robert.park@canonical.com>  Tue, 12 Mar 2013 11:40:23 -0700
 
 friends (0.1.2daily13.03.11.1-0ubuntu1) raring; urgency=low
 
