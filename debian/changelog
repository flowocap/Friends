--- conflicted
+++ resolved
@@ -1,16 +1,12 @@
-<<<<<<< HEAD
-friends (0.1.3daily13.04.11.1-0ubuntu1) UNRELEASED; urgency=low
-
+friends (0.2.0-0ubuntu1) UNRELEASED; urgency=low
+
+  [ Robert Bruce Park ]
+  * Version bump for the next development series.
+
+  [Andrew Starr-Bochicchio]
   * Add support for Instagram (LP: #1167449).
 
- -- Andrew Starr-Bochicchio <a.starr.b@gmail.com>  Thu, 11 Apr 2013 20:21:20 -0400
-=======
-friends (0.2.0-0ubuntu1) UNRELEASED; urgency=low
-
-  * Version bump for the next development series.
-
  -- Robert Bruce Park <robert.park@canonical.com>  Tue, 19 Mar 2013 15:03:58 -0700
->>>>>>> 636b2735
 
 friends (0.1.3daily13.04.10.1-0ubuntu1) raring; urgency=low
 
