--- conflicted
+++ resolved
@@ -1,16 +1,16 @@
-friends (0.2.0daily13.05.07.1-0ubuntu2) UNRELEASED; urgency=low
-
-<<<<<<< HEAD
+friends (0.2.0daily13.05.07.1-0ubuntu3) UNRELEASED; urgency=low
+
   * Updated for libaccounts-glib >= 1.10
 
  -- Ken VanDine <ken.vandine@canonical.com>  Thu, 06 Jun 2013 14:02:48 -0400
-=======
+
+friends (0.2.0daily13.05.07.1-0ubuntu2) saucy; urgency=low
+
   * Port to EDS 3.8 - the contacts functionality was moved into an
     EBookContacts library. Add Build-Deps and Deps on gir1.2-ebookcontacts-1.2
     accordingly. Version the rest.
 
  -- Iain Lane <iain.lane@canonical.com>  Wed, 29 May 2013 18:31:49 +0100
->>>>>>> 06044934
 
 friends (0.2.0daily13.05.07.1-0ubuntu1) saucy; urgency=low
 
