--- conflicted
+++ resolved
@@ -1,25 +1,21 @@
-<<<<<<< HEAD
 friends (0.2.0-0ubuntu1) UNRELEASED; urgency=low
 
   * Version bump for the next development series.
 
  -- Robert Bruce Park <robert.park@canonical.com>  Tue, 19 Mar 2013 15:03:58 -0700
 
-friends (0.1.2daily13.03.19-1raring1) raring; urgency=low
-=======
 friends (0.1.3daily13.03.20-0ubuntu1) raring; urgency=low
->>>>>>> 6533d7de
 
   [ Robert Bruce Park ]
   * Keep the Dispatcher alive for 30s beyond the return of the final
     method invocation.
-  * Stop deduplicating messages across protocols, simplifying model 
+  * Stop deduplicating messages across protocols, simplifying model
     schema (LP: #1156941)
   * Add schema columns for latitude, longitude, and location name.
   * Fix 'likes' column from gdouble to guint64.
   * Add geotagging support from foursquare, facebook, flickr.
   * Implement since= for Facebook, reducing bandwidth usage.
-  * Automatically prepend the required @mention to Twitter 
+  * Automatically prepend the required @mention to Twitter
     replies (LP: #1156829)
   * Automatically linkify URLs that get published to the model.
   * Fix the publishing of Facebook Stories (LP: #1155785)
@@ -63,19 +59,6 @@
 
  -- Ubuntu daily release <ps-jenkins@lists.canonical.com>  Tue, 19 Mar 2013 05:03:06 +0000
 
-<<<<<<< HEAD
-friends (0.1.2-0ubuntu1) raring; urgency=low
-
-  * Stop deduplicating messages across protocols, simplifying model schema.
-  * Add schema columns for latitude, longitude, and location name.
-  * Fix 'likes' column from gdouble to guint64.
-  * Add geotagging support from foursquare, facebook, flickr.
-  * Implement since= for Facebook, reducing bandwidth usage.
-
- -- Robert Bruce Park <robert.park@canonical.com>  Tue, 12 Mar 2013 11:40:23 -0700
-
-=======
->>>>>>> 6533d7de
 friends (0.1.2daily13.03.11.1-0ubuntu1) raring; urgency=low
 
   [ Robert Bruce Park ]
