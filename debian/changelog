--- conflicted
+++ resolved
@@ -1,16 +1,14 @@
-<<<<<<< HEAD
 friends (0.2.0-0ubuntu1) UNRELEASED; urgency=low
 
   * Version bump for the next development series.
 
  -- Robert Bruce Park <robert.park@canonical.com>  Tue, 19 Mar 2013 15:03:58 -0700
-=======
+
 friends (0.1.3daily13.04.17~13.04-0ubuntu2) UNRELEASED; urgency=low
 
   * Initiate a refresh after a new account gets created
 
  -- Ken VanDine <ken.vandine@canonical.com>  Wed, 17 Apr 2013 11:21:09 -0400
->>>>>>> 1b4b2f49
 
 friends (0.1.3daily13.04.17~13.04-0ubuntu1) raring; urgency=low
 
