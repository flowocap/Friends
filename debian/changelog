<<<<<<< HEAD
friends (0.2.0-0ubuntu1) UNRELEASED; urgency=low

  * Version bump for the next development series.

 -- Robert Bruce Park <robert.park@canonical.com>  Tue, 19 Mar 2013 15:03:58 -0700
=======
friends (0.1.3daily13.03.22-0ubuntu1) raring; urgency=low

  * Automatic snapshot from revision 168

 -- Ubuntu daily release <ps-jenkins@lists.canonical.com>  Fri, 22 Mar 2013 05:02:25 +0000

friends (0.1.3daily13.03.21-0ubuntu1) raring; urgency=low

  [ Robert Bruce Park ]
  * Fix LP: #1154520

  [ Ubuntu daily release ]
  * Automatic snapshot from revision 166

 -- Ubuntu daily release <ps-jenkins@lists.canonical.com>  Thu, 21 Mar 2013 05:02:17 +0000
>>>>>>> 25d7fbf7

friends (0.1.3daily13.03.20-0ubuntu1) raring; urgency=low

  [ Robert Bruce Park ]
  * Keep the Dispatcher alive for 30s beyond the return of the final
    method invocation.
  * Stop deduplicating messages across protocols, simplifying model
    schema (LP: #1156941)
  * Add schema columns for latitude, longitude, and location name.
  * Fix 'likes' column from gdouble to guint64.
  * Add geotagging support from foursquare, facebook, flickr.
  * Implement since= for Facebook, reducing bandwidth usage.
  * Automatically prepend the required @mention to Twitter
    replies (LP: #1156829)
  * Automatically linkify URLs that get published to the model.
  * Fix the publishing of Facebook Stories (LP: #1155785)

  [ Ken VanDine ]
  * [FFe] replace gwibber-service with Friends (LP: #1156979)
  * friends-dispatcher crashed with friends.errors.AuthorizationError in
    _login_cb():
    GDBus.Error:com.google.code.AccountsSSO.SingleSignOn.Error.UserInter
    action: userActionFinished error: 10 (account: 1) (LP: #1135038)

  [ Robert Bruce Park <robert.park@canonical.com>, Ken VanDine ]
  * [FFe] replace gwibber-service with Friends (LP: #1156979)
  * friends-dispatcher crashed with friends.errors.AuthorizationError in
    _login_cb():
    GDBus.Error:com.google.code.AccountsSSO.SingleSignOn.Error.UserInter
    action: userActionFinished error: 10 (account: 1) (LP: #1135038)

  [ Robert Bruce Park ]
  * friends-dispatcher crashed with friends.errors.AuthorizationError in
    _login_cb():
    GDBus.Error:com.google.code.AccountsSSO.SingleSignOn.Error.UserInter
    action: userActionFinished error: 10 (account: 1) (LP: #1135038)

  [ Ubuntu daily release ]
  * Automatic snapshot from revision 164

 -- Ubuntu daily release <ps-jenkins@lists.canonical.com>  Wed, 20 Mar 2013 14:30:42 +0000

friends (0.1.2daily13.03.19-0ubuntu1) raring; urgency=low

  [ Martin Pitt ]
  * debian/tests/unit: Redirect stderr to stdout, as unittest discover writes
    to stderr by default. Succeeding autopkgtests must not write anything
    there.
  * Run autopkgtests under xvfb, otherwise D-BUS autospawn fails.
  * Add dbus-x11 test dependency, for D-BUS autospawning.

  [ Ubuntu daily release ]
  * Automatic snapshot from revision 162

 -- Ubuntu daily release <ps-jenkins@lists.canonical.com>  Tue, 19 Mar 2013 05:03:06 +0000

friends (0.1.2daily13.03.11.1-0ubuntu1) raring; urgency=low

  [ Robert Bruce Park ]
  * Automatic snapshot from revision 145 (bootstrap)
  * Friends re-publishing and re-notifying about stale tweets. (LP:
    #1152417)
  * The dbus-invocation stuff that just landed broke Twitter's rate
    limiter. (LP: #1118878)

  [ Ubuntu daily release ]
  * Automatic snapshot from revision 160

 -- Ubuntu daily release <ps-jenkins@lists.canonical.com>  Mon, 11 Mar 2013 10:43:35 +0000

friends (0.1.1bzr13.02.25-0ubuntu1) raring; urgency=low

  * Added depends for python3-gi and python3-oauthlib

 -- Ken VanDine <ken.vandine@canonical.com>  Fri, 22 Feb 2013 00:06:16 +0000

friends (0.1.1bzr13.02.21-0ubuntu1) raring; urgency=low

  * Upload for Ubuntu

 -- Ken VanDine <ken.vandine@canonical.com>  Thu, 21 Feb 2013 22:56:54 +0000

friends (0.1.1bzr13.02.21-0raring1) raring; urgency=low

  * Snapshot from Feb 21st.

 -- Robert Bruce Park <robert.park@canonical.com>  Thu, 21 Feb 2013 14:40:07 +0000

friends (0.1.1bzr13.02.13-0raring1) raring; urgency=low

  * debian/rules
    - increase dbus-test-runner timeout to 300

 -- Ken VanDine <ken.vandine@canonical.com>  Wed, 13 Feb 2013 00:17:27 -0500

friends (0.1.1bzr13.02.12-0raring2) raring; urgency=low

  * debian/control
    - Make friends-dispatcher Conflicts/Breaks friends << 0.1.1bzr13.02.12

 -- Ken VanDine <ken.vandine@canonical.com>  Tue, 12 Feb 2013 12:58:48 -0500

friends (0.1.1bzr13.02.12-0raring1) raring; urgency=low

  * New snapshot

 -- Ken VanDine <ken.vandine@canonical.com>  Tue, 12 Feb 2013 11:52:25 -0500

friends (0.1.1bzr13.01.16-0ubuntu1) raring; urgency=low

  * Version bump to fix launchpad recipe builds.

 -- Robert Bruce Park <robert.park@canonical.com>  Wed, 16 Jan 2013 11:35:06 -0800

friends (0.1.0bzr13.01.15-0raring1) raring; urgency=low

  * Initial public release.
  * Packaging data inlined.

 -- Robert Bruce Park <robert.park@canonical.com>  Mon, 14 Jan 2013 14:42:06 -0800

friends (0.0+r116) raring; urgency=low

  * rev 116

 -- Ken VanDine <ken.vandine@canonical.com>  Wed, 09 Jan 2013 14:14:59 -0500

friends (0.0+r112) quantal; urgency=low

  * rev 112

 -- Ken VanDine <ken.vandine@canonical.com>  Mon, 07 Jan 2013 10:26:40 -0500

friends (0.0+r90) quantal; urgency=low

  * rev 90

 -- Ken VanDine <ken.vandine@canonical.com>  Tue, 11 Dec 2012 09:02:29 -0500

friends (0.0+r88) quantal; urgency=low

  * fix for duplicate uploads

 -- Ken VanDine <ken.vandine@canonical.com>  Wed, 05 Dec 2012 17:04:43 -0500

friends (0.0+r86.1) quantal; urgency=low

  * debian/control
    - Dropped build depends for python3-gobject, all we need is python3-gi
    - Added depends to friends-service for gir1.2-accounts-1.0 and
      python3-pkg-resources

 -- Ken VanDine <ken.vandine@canonical.com>  Wed, 05 Dec 2012 10:26:51 -0500

friends (0.0+r86) quantal; urgency=low

  * rev 86

 -- Ken VanDine <ken.vandine@canonical.com>  Tue, 04 Dec 2012 20:32:05 -0500

friends (0.0+r84) quantal; urgency=low

  * rev 84
    - Added new UploadAsync API (LP: #1085781)

 -- Ken VanDine <ken.vandine@canonical.com>  Tue, 04 Dec 2012 10:50:54 -0500

friends (0.0+r83) quantal; urgency=low

  * rev 83

 -- Ken VanDine <ken.vandine@canonical.com>  Tue, 27 Nov 2012 13:35:54 -0500

friends (0.0+r77) quantal; urgency=low

  * rev 77

 -- Ken VanDine <ken.vandine@canonical.com>  Fri, 16 Nov 2012 23:17:48 -0500

friends (0.0+r76) quantal; urgency=low

  * Added notifications

 -- Ken VanDine <ken.vandine@canonical.com>  Fri, 16 Nov 2012 15:06:41 -0500

friends (0.0+r72) quantal; urgency=low

  * Rev 72

 -- Ken VanDine <ken.vandine@canonical.com>  Thu, 15 Nov 2012 15:34:43 -0500

friends (0.0+r71) quantal; urgency=low

  * Don't crash if avatars dir doesn't exist

 -- Ken VanDine <ken.vandine@canonical.com>  Thu, 15 Nov 2012 09:36:00 -0500

friends (0.0+r69) quantal; urgency=low

  * rev 69

 -- Ken VanDine <ken.vandine@canonical.com>  Thu, 08 Nov 2012 11:19:24 -0500

friends (0.0+r67) quantal; urgency=low

  * rev 67

 -- Ken VanDine <ken.vandine@canonical.com>  Wed, 07 Nov 2012 13:30:12 -0500

friends (0.0+r48) quantal; urgency=low

  * rev 48

 -- Ken VanDine <ken.vandine@canonical.com>  Wed, 31 Oct 2012 16:23:21 +0100

friends (0.0+r44) quantal; urgency=low

  * rev 44

 -- Ken VanDine <ken.vandine@canonical.com>  Wed, 31 Oct 2012 07:58:57 +0100

friends (0.0+r34) quantal; urgency=low

  * rev 34

 -- Ken VanDine <ken.vandine@canonical.com>  Sat, 27 Oct 2012 02:45:37 +0200

friends (0.0+r29-2) quantal; urgency=low

  * debian/control
    - really added build depends for evolution-data-server

 -- Ken VanDine <ken.vandine@canonical.com>  Fri, 26 Oct 2012 15:50:39 +0200

friends (0.0+r29-1) quantal; urgency=low

  * debian/control
    - added build depends for evolution-data-server

 -- Ken VanDine <ken.vandine@canonical.com>  Fri, 26 Oct 2012 10:10:23 +0200

friends (0.0+r29) quantal; urgency=low

  * rev 29

 -- Ken VanDine <ken.vandine@canonical.com>  Fri, 26 Oct 2012 09:54:54 +0200

friends (0.0+r27) quantal; urgency=low

  * rev 27 which adds facebook contacts sync
  * debian/control
    - added depends for gir1.2-ebook-1.2 and gir1.2-edataserver-1.2

 -- Ken VanDine <ken.vandine@canonical.com>  Thu, 25 Oct 2012 10:59:22 +0200

friends (0.0+r24) quantal; urgency=low

  * rev 24

 -- Ken VanDine <ken.vandine@canonical.com>  Wed, 24 Oct 2012 23:31:27 +0200

friends (0.0+r23) quantal; urgency=low

  * rev 23 from trunk

 -- Ken VanDine <ken.vandine@canonical.com>  Wed, 24 Oct 2012 21:27:29 +0200

friends (0.0+r18) quantal; urgency=low

  * rev 18 from trunk
  * debian/control
    - build depend on dbus-test-runner
  * debian/rules
    - use dbus-test-runner

 -- Ken VanDine <ken.vandine@canonical.com>  Tue, 23 Oct 2012 08:08:32 +0200

friends (0.0+r16+19) quantal; urgency=low

  * autopkgtests

 -- Ken VanDine <ken.vandine@canonical.com>  Mon, 22 Oct 2012 17:01:29 +0200

friends (0.0+r16) quantal; urgency=low

  * rev 16 from trunk

 -- Ken VanDine <ken.vandine@canonical.com>  Sun, 21 Oct 2012 09:39:24 -0400

friends (0.0+r13) quantal; urgency=low

  * rev 13 from trunk

 -- Ken VanDine <ken.vandine@canonical.com>  Thu, 18 Oct 2012 16:05:27 -0400

friends (0.0+r8) quantal; urgency=low

  * Initial package

 -- Ken VanDine <ken.vandine@canonical.com>  Wed, 17 Oct 2012 16:31:52 -0400<|MERGE_RESOLUTION|>--- conflicted
+++ resolved
@@ -1,10 +1,9 @@
-<<<<<<< HEAD
 friends (0.2.0-0ubuntu1) UNRELEASED; urgency=low
 
   * Version bump for the next development series.
 
  -- Robert Bruce Park <robert.park@canonical.com>  Tue, 19 Mar 2013 15:03:58 -0700
-=======
+
 friends (0.1.3daily13.03.22-0ubuntu1) raring; urgency=low
 
   * Automatic snapshot from revision 168
@@ -20,7 +19,6 @@
   * Automatic snapshot from revision 166
 
  -- Ubuntu daily release <ps-jenkins@lists.canonical.com>  Thu, 21 Mar 2013 05:02:17 +0000
->>>>>>> 25d7fbf7
 
 friends (0.1.3daily13.03.20-0ubuntu1) raring; urgency=low
 
