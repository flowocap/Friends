--- conflicted
+++ resolved
@@ -1,14 +1,10 @@
-<<<<<<< HEAD
+friends (0.2.0-0ubuntu1) UNRELEASED; urgency=low
+
+  * Version bump for the next development series.
+
+ -- Robert Bruce Park <robert.park@canonical.com>  Tue, 19 Mar 2013 15:03:58 -0700
+
 friends (0.1.3daily13.04.30ubuntu.unity.next-0ubuntu1) raring; urgency=low
-=======
-friends (0.2.0-0ubuntu1) UNRELEASED; urgency=low
-
-  * Version bump for the next development series.
-
- -- Robert Bruce Park <robert.park@canonical.com>  Tue, 19 Mar 2013 15:03:58 -0700
-
-friends (0.1.3daily13.04.17~13.04-0ubuntu2) UNRELEASED; urgency=low
->>>>>>> ec29f7f2
 
   * Automatic snapshot from revision 199 (ubuntu-unity/next)
 
