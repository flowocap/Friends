<<<<<<< HEAD
friends (0.1.3daily13.03.29-0ubuntu1) UNRELEASED; urgency=low

  * Don't delete stale avatars, just redownload periodically (LP: #1153896)

 -- Robert Bruce Park <robert.park@canonical.com>  Fri, 29 Mar 2013 08:58:45 -0700
=======
friends (0.1.3daily13.03.28-0ubuntu1) raring; urgency=low

  [ Robert Bruce Park ]
  * Flickr photos are 404ing (LP: #1159979)

  [ Ubuntu daily release ]
  * Automatic snapshot from revision 170

 -- Ubuntu daily release <ps-jenkins@lists.canonical.com>  Thu, 28 Mar 2013 05:01:41 +0000
>>>>>>> 956a9037

friends (0.1.3daily13.03.22-0ubuntu1) raring; urgency=low

  * Automatic snapshot from revision 168

 -- Ubuntu daily release <ps-jenkins@lists.canonical.com>  Fri, 22 Mar 2013 05:02:25 +0000

friends (0.1.3daily13.03.21-0ubuntu1) raring; urgency=low

  [ Robert Bruce Park ]
  * Fix LP: #1154520

  [ Ubuntu daily release ]
  * Automatic snapshot from revision 166

 -- Ubuntu daily release <ps-jenkins@lists.canonical.com>  Thu, 21 Mar 2013 05:02:17 +0000

friends (0.1.3daily13.03.20-0ubuntu1) raring; urgency=low

  [ Robert Bruce Park ]
  * Keep the Dispatcher alive for 30s beyond the return of the final
    method invocation.
  * Stop deduplicating messages across protocols, simplifying model
    schema (LP: #1156941)
  * Add schema columns for latitude, longitude, and location name.
  * Fix 'likes' column from gdouble to guint64.
  * Add geotagging support from foursquare, facebook, flickr.
  * Implement since= for Facebook, reducing bandwidth usage.
  * Automatically prepend the required @mention to Twitter
    replies (LP: #1156829)
  * Automatically linkify URLs that get published to the model.
  * Fix the publishing of Facebook Stories (LP: #1155785)

  [ Ken VanDine ]
  * [FFe] replace gwibber-service with Friends (LP: #1156979)
  * friends-dispatcher crashed with friends.errors.AuthorizationError in
    _login_cb():
    GDBus.Error:com.google.code.AccountsSSO.SingleSignOn.Error.UserInter
    action: userActionFinished error: 10 (account: 1) (LP: #1135038)

  [ Robert Bruce Park <robert.park@canonical.com>, Ken VanDine ]
  * [FFe] replace gwibber-service with Friends (LP: #1156979)
  * friends-dispatcher crashed with friends.errors.AuthorizationError in
    _login_cb():
    GDBus.Error:com.google.code.AccountsSSO.SingleSignOn.Error.UserInter
    action: userActionFinished error: 10 (account: 1) (LP: #1135038)

  [ Robert Bruce Park ]
  * friends-dispatcher crashed with friends.errors.AuthorizationError in
    _login_cb():
    GDBus.Error:com.google.code.AccountsSSO.SingleSignOn.Error.UserInter
    action: userActionFinished error: 10 (account: 1) (LP: #1135038)

  [ Ubuntu daily release ]
  * Automatic snapshot from revision 164

 -- Ubuntu daily release <ps-jenkins@lists.canonical.com>  Wed, 20 Mar 2013 14:30:42 +0000

friends (0.1.2daily13.03.19-0ubuntu1) raring; urgency=low

  [ Martin Pitt ]
  * debian/tests/unit: Redirect stderr to stdout, as unittest discover writes
    to stderr by default. Succeeding autopkgtests must not write anything
    there.
  * Run autopkgtests under xvfb, otherwise D-BUS autospawn fails.
  * Add dbus-x11 test dependency, for D-BUS autospawning.

  [ Ubuntu daily release ]
  * Automatic snapshot from revision 162

 -- Ubuntu daily release <ps-jenkins@lists.canonical.com>  Tue, 19 Mar 2013 05:03:06 +0000

friends (0.1.2daily13.03.11.1-0ubuntu1) raring; urgency=low

  [ Robert Bruce Park ]
  * Automatic snapshot from revision 145 (bootstrap)
  * Friends re-publishing and re-notifying about stale tweets. (LP:
    #1152417)
  * The dbus-invocation stuff that just landed broke Twitter's rate
    limiter. (LP: #1118878)

  [ Ubuntu daily release ]
  * Automatic snapshot from revision 160

 -- Ubuntu daily release <ps-jenkins@lists.canonical.com>  Mon, 11 Mar 2013 10:43:35 +0000

friends (0.1.1bzr13.02.25-0ubuntu1) raring; urgency=low

  * Added depends for python3-gi and python3-oauthlib

 -- Ken VanDine <ken.vandine@canonical.com>  Fri, 22 Feb 2013 00:06:16 +0000

friends (0.1.1bzr13.02.21-0ubuntu1) raring; urgency=low

  * Upload for Ubuntu

 -- Ken VanDine <ken.vandine@canonical.com>  Thu, 21 Feb 2013 22:56:54 +0000

friends (0.1.1bzr13.02.21-0raring1) raring; urgency=low

  * Snapshot from Feb 21st.

 -- Robert Bruce Park <robert.park@canonical.com>  Thu, 21 Feb 2013 14:40:07 +0000

friends (0.1.1bzr13.02.13-0raring1) raring; urgency=low

  * debian/rules
    - increase dbus-test-runner timeout to 300

 -- Ken VanDine <ken.vandine@canonical.com>  Wed, 13 Feb 2013 00:17:27 -0500

friends (0.1.1bzr13.02.12-0raring2) raring; urgency=low

  * debian/control
    - Make friends-dispatcher Conflicts/Breaks friends << 0.1.1bzr13.02.12

 -- Ken VanDine <ken.vandine@canonical.com>  Tue, 12 Feb 2013 12:58:48 -0500

friends (0.1.1bzr13.02.12-0raring1) raring; urgency=low

  * New snapshot

 -- Ken VanDine <ken.vandine@canonical.com>  Tue, 12 Feb 2013 11:52:25 -0500

friends (0.1.1bzr13.01.16-0ubuntu1) raring; urgency=low

  * Version bump to fix launchpad recipe builds.

 -- Robert Bruce Park <robert.park@canonical.com>  Wed, 16 Jan 2013 11:35:06 -0800

friends (0.1.0bzr13.01.15-0raring1) raring; urgency=low

  * Initial public release.
  * Packaging data inlined.

 -- Robert Bruce Park <robert.park@canonical.com>  Mon, 14 Jan 2013 14:42:06 -0800

friends (0.0+r116) raring; urgency=low

  * rev 116

 -- Ken VanDine <ken.vandine@canonical.com>  Wed, 09 Jan 2013 14:14:59 -0500

friends (0.0+r112) quantal; urgency=low

  * rev 112

 -- Ken VanDine <ken.vandine@canonical.com>  Mon, 07 Jan 2013 10:26:40 -0500

friends (0.0+r90) quantal; urgency=low

  * rev 90

 -- Ken VanDine <ken.vandine@canonical.com>  Tue, 11 Dec 2012 09:02:29 -0500

friends (0.0+r88) quantal; urgency=low

  * fix for duplicate uploads

 -- Ken VanDine <ken.vandine@canonical.com>  Wed, 05 Dec 2012 17:04:43 -0500

friends (0.0+r86.1) quantal; urgency=low

  * debian/control
    - Dropped build depends for python3-gobject, all we need is python3-gi
    - Added depends to friends-service for gir1.2-accounts-1.0 and
      python3-pkg-resources

 -- Ken VanDine <ken.vandine@canonical.com>  Wed, 05 Dec 2012 10:26:51 -0500

friends (0.0+r86) quantal; urgency=low

  * rev 86

 -- Ken VanDine <ken.vandine@canonical.com>  Tue, 04 Dec 2012 20:32:05 -0500

friends (0.0+r84) quantal; urgency=low

  * rev 84
    - Added new UploadAsync API (LP: #1085781)

 -- Ken VanDine <ken.vandine@canonical.com>  Tue, 04 Dec 2012 10:50:54 -0500

friends (0.0+r83) quantal; urgency=low

  * rev 83

 -- Ken VanDine <ken.vandine@canonical.com>  Tue, 27 Nov 2012 13:35:54 -0500

friends (0.0+r77) quantal; urgency=low

  * rev 77

 -- Ken VanDine <ken.vandine@canonical.com>  Fri, 16 Nov 2012 23:17:48 -0500

friends (0.0+r76) quantal; urgency=low

  * Added notifications

 -- Ken VanDine <ken.vandine@canonical.com>  Fri, 16 Nov 2012 15:06:41 -0500

friends (0.0+r72) quantal; urgency=low

  * Rev 72

 -- Ken VanDine <ken.vandine@canonical.com>  Thu, 15 Nov 2012 15:34:43 -0500

friends (0.0+r71) quantal; urgency=low

  * Don't crash if avatars dir doesn't exist

 -- Ken VanDine <ken.vandine@canonical.com>  Thu, 15 Nov 2012 09:36:00 -0500

friends (0.0+r69) quantal; urgency=low

  * rev 69

 -- Ken VanDine <ken.vandine@canonical.com>  Thu, 08 Nov 2012 11:19:24 -0500

friends (0.0+r67) quantal; urgency=low

  * rev 67

 -- Ken VanDine <ken.vandine@canonical.com>  Wed, 07 Nov 2012 13:30:12 -0500

friends (0.0+r48) quantal; urgency=low

  * rev 48

 -- Ken VanDine <ken.vandine@canonical.com>  Wed, 31 Oct 2012 16:23:21 +0100

friends (0.0+r44) quantal; urgency=low

  * rev 44

 -- Ken VanDine <ken.vandine@canonical.com>  Wed, 31 Oct 2012 07:58:57 +0100

friends (0.0+r34) quantal; urgency=low

  * rev 34

 -- Ken VanDine <ken.vandine@canonical.com>  Sat, 27 Oct 2012 02:45:37 +0200

friends (0.0+r29-2) quantal; urgency=low

  * debian/control
    - really added build depends for evolution-data-server

 -- Ken VanDine <ken.vandine@canonical.com>  Fri, 26 Oct 2012 15:50:39 +0200

friends (0.0+r29-1) quantal; urgency=low

  * debian/control
    - added build depends for evolution-data-server

 -- Ken VanDine <ken.vandine@canonical.com>  Fri, 26 Oct 2012 10:10:23 +0200

friends (0.0+r29) quantal; urgency=low

  * rev 29

 -- Ken VanDine <ken.vandine@canonical.com>  Fri, 26 Oct 2012 09:54:54 +0200

friends (0.0+r27) quantal; urgency=low

  * rev 27 which adds facebook contacts sync
  * debian/control
    - added depends for gir1.2-ebook-1.2 and gir1.2-edataserver-1.2

 -- Ken VanDine <ken.vandine@canonical.com>  Thu, 25 Oct 2012 10:59:22 +0200

friends (0.0+r24) quantal; urgency=low

  * rev 24

 -- Ken VanDine <ken.vandine@canonical.com>  Wed, 24 Oct 2012 23:31:27 +0200

friends (0.0+r23) quantal; urgency=low

  * rev 23 from trunk

 -- Ken VanDine <ken.vandine@canonical.com>  Wed, 24 Oct 2012 21:27:29 +0200

friends (0.0+r18) quantal; urgency=low

  * rev 18 from trunk
  * debian/control
    - build depend on dbus-test-runner
  * debian/rules
    - use dbus-test-runner

 -- Ken VanDine <ken.vandine@canonical.com>  Tue, 23 Oct 2012 08:08:32 +0200

friends (0.0+r16+19) quantal; urgency=low

  * autopkgtests

 -- Ken VanDine <ken.vandine@canonical.com>  Mon, 22 Oct 2012 17:01:29 +0200

friends (0.0+r16) quantal; urgency=low

  * rev 16 from trunk

 -- Ken VanDine <ken.vandine@canonical.com>  Sun, 21 Oct 2012 09:39:24 -0400

friends (0.0+r13) quantal; urgency=low

  * rev 13 from trunk

 -- Ken VanDine <ken.vandine@canonical.com>  Thu, 18 Oct 2012 16:05:27 -0400

friends (0.0+r8) quantal; urgency=low

  * Initial package

 -- Ken VanDine <ken.vandine@canonical.com>  Wed, 17 Oct 2012 16:31:52 -0400<|MERGE_RESOLUTION|>--- conflicted
+++ resolved
@@ -1,10 +1,9 @@
-<<<<<<< HEAD
 friends (0.1.3daily13.03.29-0ubuntu1) UNRELEASED; urgency=low
 
   * Don't delete stale avatars, just redownload periodically (LP: #1153896)
 
  -- Robert Bruce Park <robert.park@canonical.com>  Fri, 29 Mar 2013 08:58:45 -0700
-=======
+
 friends (0.1.3daily13.03.28-0ubuntu1) raring; urgency=low
 
   [ Robert Bruce Park ]
@@ -14,7 +13,6 @@
   * Automatic snapshot from revision 170
 
  -- Ubuntu daily release <ps-jenkins@lists.canonical.com>  Thu, 28 Mar 2013 05:01:41 +0000
->>>>>>> 956a9037
 
 friends (0.1.3daily13.03.22-0ubuntu1) raring; urgency=low
 
